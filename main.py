--- conflicted
+++ resolved
@@ -281,15 +281,10 @@
  
 if __name__ == "__main__":
     import uvicorn
-<<<<<<< HEAD
     port = int(os.getenv("PORT", 8000))  # Cambiar de 8002 a 8000
     uvicorn.run(
         app, 
         host="0.0.0.0", 
         port=port,
         workers=1  # Azure Free tier limitation
-    )
-=======
-    port = int(os.getenv("PORT", 8002))
-    uvicorn.run(app, host="0.0.0.0", port=port)
->>>>>>> da4afbbd
+    )